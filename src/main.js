--- conflicted
+++ resolved
@@ -8,15 +8,13 @@
  */
 async function run() {
   try {
-<<<<<<< HEAD
-    const githubOrganization = core.getInput('github_organization', { required: true })
+    const githubOrganization = core.getInput('github_organization', {
+      required: true
+    })
     const githubTeam = core.getInput('github_team', { required: false })
-    const githubCostCenterName = core.getInput('github_cost_center_name', { required: true })
-=======
-    const githubOrganization = core.getInput('github_organization', {⏎······required:·true⏎···})
-    const githubTeam = core.getInput('github_team', { required: false })
-    const githubCostCenterName = core.getInput('github_cost_center_name', {⏎······required:·true⏎···})
->>>>>>> e8dc4ad8
+    const githubCostCenterName = core.getInput('github_cost_center_name', {
+      required: true
+    })
 
     const octokit = github.getOctokit(process.env.GITHUB_TOKEN)
 
@@ -36,11 +34,9 @@
     }
 
     // Fetch users from GitHub Cost Center
-<<<<<<< HEAD
-    const { data: costCenterUsers } = await axios.get(`https://api.github.com/cost-centers/${githubCostCenterName}/users`, {
-=======
-    const { data: costCenterUsers } = await axios.get(⏎······`https://api.github.com/cost-centers/${githubCostCenterName}/users`,⏎·····{
->>>>>>> e8dc4ad8
+    const { data: costCenterUsers } = await axios.get(
+            `https://api.github.com/cost-centers/${githubCostCenterName}/users`,
+     {
       headers: {
         Authorization: `Bearer ${process.env.GITHUB_TOKEN}`
       }
